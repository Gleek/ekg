--- conflicted
+++ resolved
@@ -99,11 +99,6 @@
 * The triple database::
 * The metadata section::
 
-Design
-
-* The triple database::
-* The metadata section::
-
 @end detailmenu
 @end menu
 
@@ -543,7 +538,6 @@
 Once you have this set up, and you have already called @code{(require 'ekg-embedding)} you can call @samp{M-x ekg-embedding-generate-all}. This may take a long time as each
 embedding has to be generated separately with its own API call. Once you've done this, you can call, in @samp{ekg-notes-mode}, @samp{ekg-embedding-show-similar} to get a list of similar notes. You can also call @samp{ekg-embedding-search} to perform a search over your notes using embeddings.  In any buffer, you can call @samp{ekg-embedding-show-similar-to-current-buffer} to similar notes to whatever the text is in the curent buffer.
 
-<<<<<<< HEAD
 @node Logseq
 @section Logseq
 
@@ -613,8 +607,6 @@
 @noindent
 There are a few things to be aware of.  In logseq, any level of the hierarchy can have an id and be referenced separately.  In ekg, we don't support notes inside of other notes, so these will be imported in the context of the parent note, and won't be available to reference as its own separate note.  Also, logseq has other functionality not supported by ekg, such as queries and potentially anything provided by plugins.  These will be imported as-is to ekg, but without any corresponding functionality.
 
-=======
->>>>>>> 4d86dac0
 @node Design
 @chapter Design
 
