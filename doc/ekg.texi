--- conflicted
+++ resolved
@@ -65,11 +65,8 @@
 
 Changelog
 
-<<<<<<< HEAD
 * Version 0.4: Version 04. 
-=======
 * Version 0.3.3: Version 033. 
->>>>>>> c668d397
 * Version 0.3.2: Version 032. 
 * Version 0.3.1: Version 031. 
 * Version 0.3: Version 03. 
@@ -170,11 +167,8 @@
 @chapter Changelog
 
 @menu
-<<<<<<< HEAD
 * Version 0.4: Version 04. 
-=======
 * Version 0.3.3: Version 033. 
->>>>>>> c668d397
 * Version 0.3.2: Version 032. 
 * Version 0.3.1: Version 031. 
 * Version 0.3: Version 03. 
@@ -182,7 +176,6 @@
 * Version 0.2: Version 02. 
 @end menu
 
-<<<<<<< HEAD
 @node Version 04
 @section Version 0.4
 
@@ -195,14 +188,14 @@
 Improved @samp{ekg-embedding} package to make it more robust to missing embeddings (like what can happen if you save notes without loading the package first).
 @item
 Fixed bug where in embedding search and buffer similarity, the highest match was discarded.
-=======
+@end itemize
+
 @node Version 033
 @section Version 0.3.3
 
 @itemize
 @item
 Fix native compilation errors.  Upgrade to triples version 0.3.5, which contains more important bug fixes.
->>>>>>> c668d397
 @end itemize
 
 @node Version 032
